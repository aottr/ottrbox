--- conflicted
+++ resolved
@@ -28,30 +28,19 @@
 
 ### Environment variables
 
-<<<<<<< HEAD
-| Variable             | Description                                                                                                           | Possible values |
-| -------------------- | --------------------------------------------------------------------------------------------------------------------- | --------------- |
-| `APP_URL`            | On which URL Pingvin Share is available. E.g http://localhost or https://pingvin-share.com.                           | URL             |
-| `BACKEND_URL`        | Where the backend is listening on your local machine. If you use the default installation, use `http://backend:8080`. | URL             |
-| `SHOW_HOME_PAGE`     | Whether the Pingvin Share home page should be shown.                                                                   | true/false      |
-| `ALLOW_REGISTRATION` | Whether a new user can create a new account.                                                                           | true/false      |
-| `MAX_FILE_SIZE`      | Maximum allowed size per file in bytes.                                                                               | Number          |
-| `JWT_SECRET`         | Random string to sign the JWT's.                                                                                      | Long random string   |
-=======
 | Variable             | Description                                                                                 | Possible values |
 | -------------------- | ------------------------------------------------------------------------------------------- | --------------- |
 | `APP_URL`            | On which URL Pingvin Share is available. E.g http://localhost or https://pingvin-share.com. | URL             |
-| `SHOW_HOME_PAGE`     | Wether the Pingvin Share home page should be shown.                                         | true/false      |
-| `ALLOW_REGISTRATION` | Wether a new user can create a new account.                                                 | true/false      |
+| `SHOW_HOME_PAGE`     | Whether the Pingvin Share home page should be shown.                                         | true/false      |
+| `ALLOW_REGISTRATION` | Whether a new user can create a new account.                                                 | true/false      |
 | `MAX_FILE_SIZE`      | Maximum allowed size per file in bytes.                                                     | Number          |
-| `JWT_SECRET`         | Random string to sign the JWT's.                                                            | Random string   |
+| `JWT_SECRET`         | Long random string to sign the JWT's.                                                            | Random string   |
 
 ### Upgrade to a new version
 
 Just updated the docker container by running `docker-compose pull && docker-compose up -d`
 
 >Note: If you installed Pingvin Share before it used Sqlite, you unfortunately have to set up the project from scratch again, sorry for that. 
->>>>>>> 9fc7c829
 
 ## 🖤 Contribute
 
