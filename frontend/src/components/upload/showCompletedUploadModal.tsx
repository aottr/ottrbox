import {
<<<<<<< HEAD
    ActionIcon,
    Button,
    Stack,
    Text,
    TextInput,
    Title
=======
  ActionIcon,
  Button,
  Stack,
  Text,
  TextInput,
  Title,
>>>>>>> c4894e90
} from "@mantine/core";
import { useClipboard } from "@mantine/hooks";
import { useModals } from "@mantine/modals";
import { ModalsContextProps } from "@mantine/modals/lib/context";
import moment from "moment";
import { useRouter } from "next/router";
import { TbCopy } from "react-icons/tb";
import { Share } from "../../types/share.type";
import toast from "../../utils/toast.util";
<<<<<<< HEAD
import getConfig from "next/config";

const {publicRuntimeConfig} = getConfig();

const showCompletedUploadModal = (
    modals: ModalsContextProps,
    share: Share,
) => {
    return modals.openModal({
        closeOnClickOutside: false,
        withCloseButton: false,
        closeOnEscape: false,
        title: (
            <Stack align="stretch" spacing={0}>
                <Title order={4}>Share ready</Title>
            </Stack>
        ),
        children: <Body share={share}/>,
    });
};

const Body = ({share}: { share: Share }) => {
    const clipboard = useClipboard({timeout: 500});
    const modals = useModals();
    const router = useRouter();
    const link = `${window.location.origin}/share/${share.id}`;
    return (
        <Stack align="stretch">
            <TextInput
                variant="filled"
                value={link}
                rightSection={
                    <ActionIcon
                        onClick={() => {
                            clipboard.copy(link);
                            toast.success("Your link was copied to the keyboard.");
                        }}
                    >
                        <Copy/>
                    </ActionIcon>
                }
            />
            <Text
                size="xs"
                sx={(theme) => ({
                    color: theme.colors.gray[6],
                })}
            >
                {/* If our share.expiration is timestamp 0, show a different message */}
                {moment(share.expiration).unix() === 0
                    ? "This share will never expire."
                    : `This share will expire on ${
                        (publicRuntimeConfig.TWELVE_HOUR_TIME === "true")
                            ? moment(share.expiration).format("MMMM Do YYYY, h:mm a")
                            : moment(share.expiration).format("MMMM DD YYYY, HH:mm")}`}
            </Text>
=======
const showCompletedUploadModal = (modals: ModalsContextProps, share: Share) => {
  return modals.openModal({
    closeOnClickOutside: false,
    withCloseButton: false,
    closeOnEscape: false,
    title: (
      <Stack align="stretch" spacing={0}>
        <Title order={4}>Share ready</Title>
      </Stack>
    ),
    children: <Body share={share} />,
  });
};

const Body = ({ share }: { share: Share }) => {
  const clipboard = useClipboard({ timeout: 500 });
  const modals = useModals();
  const router = useRouter();
  const link = `${window.location.origin}/share/${share.id}`;
  return (
    <Stack align="stretch">
      <TextInput
        variant="filled"
        value={link}
        rightSection={
          <ActionIcon
            onClick={() => {
              clipboard.copy(link);
              toast.success("Your link was copied to the keyboard.");
            }}
          >
            <TbCopy />
          </ActionIcon>
        }
      />
      <Text
        size="xs"
        sx={(theme) => ({
          color: theme.colors.gray[6],
        })}
      >
        Your share expires at {moment(share.expiration).format("LLL")}
      </Text>
>>>>>>> c4894e90

            <Button
                onClick={() => {
                    modals.closeAll();
                    router.push("/upload");
                }}
            >
                Done
            </Button>
        </Stack>
    );
};

export default showCompletedUploadModal;<|MERGE_RESOLUTION|>--- conflicted
+++ resolved
@@ -1,86 +1,23 @@
 import {
-<<<<<<< HEAD
-    ActionIcon,
-    Button,
-    Stack,
-    Text,
-    TextInput,
-    Title
-=======
   ActionIcon,
   Button,
   Stack,
   Text,
   TextInput,
   Title,
->>>>>>> c4894e90
 } from "@mantine/core";
 import { useClipboard } from "@mantine/hooks";
 import { useModals } from "@mantine/modals";
 import { ModalsContextProps } from "@mantine/modals/lib/context";
 import moment from "moment";
+import getConfig from "next/config";
 import { useRouter } from "next/router";
 import { TbCopy } from "react-icons/tb";
 import { Share } from "../../types/share.type";
 import toast from "../../utils/toast.util";
-<<<<<<< HEAD
-import getConfig from "next/config";
 
-const {publicRuntimeConfig} = getConfig();
+const { publicRuntimeConfig } = getConfig();
 
-const showCompletedUploadModal = (
-    modals: ModalsContextProps,
-    share: Share,
-) => {
-    return modals.openModal({
-        closeOnClickOutside: false,
-        withCloseButton: false,
-        closeOnEscape: false,
-        title: (
-            <Stack align="stretch" spacing={0}>
-                <Title order={4}>Share ready</Title>
-            </Stack>
-        ),
-        children: <Body share={share}/>,
-    });
-};
-
-const Body = ({share}: { share: Share }) => {
-    const clipboard = useClipboard({timeout: 500});
-    const modals = useModals();
-    const router = useRouter();
-    const link = `${window.location.origin}/share/${share.id}`;
-    return (
-        <Stack align="stretch">
-            <TextInput
-                variant="filled"
-                value={link}
-                rightSection={
-                    <ActionIcon
-                        onClick={() => {
-                            clipboard.copy(link);
-                            toast.success("Your link was copied to the keyboard.");
-                        }}
-                    >
-                        <Copy/>
-                    </ActionIcon>
-                }
-            />
-            <Text
-                size="xs"
-                sx={(theme) => ({
-                    color: theme.colors.gray[6],
-                })}
-            >
-                {/* If our share.expiration is timestamp 0, show a different message */}
-                {moment(share.expiration).unix() === 0
-                    ? "This share will never expire."
-                    : `This share will expire on ${
-                        (publicRuntimeConfig.TWELVE_HOUR_TIME === "true")
-                            ? moment(share.expiration).format("MMMM Do YYYY, h:mm a")
-                            : moment(share.expiration).format("MMMM DD YYYY, HH:mm")}`}
-            </Text>
-=======
 const showCompletedUploadModal = (modals: ModalsContextProps, share: Share) => {
   return modals.openModal({
     closeOnClickOutside: false,
@@ -122,20 +59,26 @@
           color: theme.colors.gray[6],
         })}
       >
-        Your share expires at {moment(share.expiration).format("LLL")}
+        {/* If our share.expiration is timestamp 0, show a different message */}
+        {moment(share.expiration).unix() === 0
+          ? "This share will never expire."
+          : `This share will expire on ${
+              publicRuntimeConfig.TWELVE_HOUR_TIME === "true"
+                ? moment(share.expiration).format("MMMM Do YYYY, h:mm a")
+                : moment(share.expiration).format("MMMM DD YYYY, HH:mm")
+            }`}
       </Text>
->>>>>>> c4894e90
 
-            <Button
-                onClick={() => {
-                    modals.closeAll();
-                    router.push("/upload");
-                }}
-            >
-                Done
-            </Button>
-        </Stack>
-    );
+      <Button
+        onClick={() => {
+          modals.closeAll();
+          router.push("/upload");
+        }}
+      >
+        Done
+      </Button>
+    </Stack>
+  );
 };
 
 export default showCompletedUploadModal;