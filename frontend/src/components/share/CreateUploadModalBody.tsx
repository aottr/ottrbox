--- conflicted
+++ resolved
@@ -1,70 +1,58 @@
 import {
-    Accordion,
-    Button,
-    Col,
-    Checkbox,
-    Grid,
-    NumberInput,
-    PasswordInput,
-    Select,
-    Stack,
-    Text,
-    TextInput,
+  Accordion,
+  Button,
+  Col,
+  Checkbox,
+  Grid,
+  NumberInput,
+  PasswordInput,
+  Select,
+  Stack,
+  Text,
+  TextInput,
 } from "@mantine/core";
-import {useForm, yupResolver} from "@mantine/form";
-import {useModals} from "@mantine/modals";
+import { useForm, yupResolver } from "@mantine/form";
+import { useModals } from "@mantine/modals";
 import * as yup from "yup";
 import shareService from "../../services/share.service";
-import {ShareSecurity} from "../../types/share.type";
+import { ShareSecurity } from "../../types/share.type";
 import moment from "moment";
 import getConfig from "next/config";
 
-const {publicRuntimeConfig} = getConfig();
-
-const PreviewExpiration = ({form}: { form: any }) => {
-    const value = form.values.never_expires ? "never" : form.values.expiration_num + form.values.expiration_unit;
-    if (value === "never") return "This share will never expire.";
-
-    const expirationDate = moment()
-        .add(
-            value.split("-")[0],
-            value.split("-")[1] as moment.unitOfTime.DurationConstructor
-        )
-        .toDate();
-
-    if (publicRuntimeConfig.TWELVE_HOUR_TIME === "true")
-        return `This share will expire on ${moment(expirationDate).format("MMMM Do YYYY, h:mm a")}`;
-    else
-        return `This share will expire on ${moment(expirationDate).format("MMMM DD YYYY, HH:mm")}`;
-}
+const { publicRuntimeConfig } = getConfig();
+
+const PreviewExpiration = ({ form }: { form: any }) => {
+  const value = form.values.never_expires
+    ? "never"
+    : form.values.expiration_num + form.values.expiration_unit;
+  if (value === "never") return "This share will never expire.";
+
+  const expirationDate = moment()
+    .add(
+      value.split("-")[0],
+      value.split("-")[1] as moment.unitOfTime.DurationConstructor
+    )
+    .toDate();
+
+  if (publicRuntimeConfig.TWELVE_HOUR_TIME === "true")
+    return `This share will expire on ${moment(expirationDate).format(
+      "MMMM Do YYYY, h:mm a"
+    )}`;
+  else
+    return `This share will expire on ${moment(expirationDate).format(
+      "MMMM DD YYYY, HH:mm"
+    )}`;
+};
 
 const CreateUploadModalBody = ({
-                                   uploadCallback,
-                               }: {
-    uploadCallback: (
-        id: string,
-        expiration: string,
-        security: ShareSecurity
-    ) => void;
+  uploadCallback,
+}: {
+  uploadCallback: (
+    id: string,
+    expiration: string,
+    security: ShareSecurity
+  ) => void;
 }) => {
-<<<<<<< HEAD
-    const modals = useModals();
-    const validationSchema = yup.object().shape({
-        link: yup
-            .string()
-            .required()
-            .min(3)
-            .max(100)
-            .matches(new RegExp("^[a-zA-Z0-9_-]*$"), {
-                message: "Can only contain letters, numbers, underscores and hyphens",
-            }),
-        password: yup.string().min(3).max(30),
-        maxViews: yup.number().min(1),
-    });
-    const form = useForm({
-        initialValues: {
-            link: "",
-=======
   const modals = useModals();
   const validationSchema = yup.object().shape({
     link: yup
@@ -81,136 +69,161 @@
   const form = useForm({
     initialValues: {
       link: "",
->>>>>>> c4894e90
-
-            password: undefined,
-            maxViews: undefined,
-            expiration_num: 1,
-            expiration_unit: "-days",
-            never_expires: false
-        },
-        validate: yupResolver(validationSchema),
-    });
-
-    return (
-        <form
-            onSubmit={form.onSubmit(async (values) => {
-                if (!(await shareService.isShareIdAvailable(values.link))) {
-                    form.setFieldError("link", "This link is already in use");
-                } else {
-                    const expiration = form.values.never_expires ? "never" : form.values.expiration_num + form.values.expiration_unit;
-                    uploadCallback(values.link, expiration, {
-                        password: values.password,
-                        maxViews: values.maxViews,
-                    });
-                    modals.closeAll();
-                }
-            })}
+
+      password: undefined,
+      maxViews: undefined,
+      expiration_num: 1,
+      expiration_unit: "-days",
+      never_expires: false,
+    },
+    validate: yupResolver(validationSchema),
+  });
+
+  return (
+    <form
+      onSubmit={form.onSubmit(async (values) => {
+        if (!(await shareService.isShareIdAvailable(values.link))) {
+          form.setFieldError("link", "This link is already in use");
+        } else {
+          const expiration = form.values.never_expires
+            ? "never"
+            : form.values.expiration_num + form.values.expiration_unit;
+          uploadCallback(values.link, expiration, {
+            password: values.password,
+            maxViews: values.maxViews,
+          });
+          modals.closeAll();
+        }
+      })}
+    >
+      <Stack align="stretch">
+        <Grid align={form.errors.link ? "center" : "flex-end"}>
+          <Col xs={9}>
+            <TextInput
+              variant="filled"
+              label="Link"
+              placeholder="myAwesomeShare"
+              {...form.getInputProps("link")}
+            />
+          </Col>
+          <Col xs={3}>
+            <Button
+              variant="outline"
+              onClick={() =>
+                form.setFieldValue(
+                  "link",
+                  Buffer.from(Math.random().toString(), "utf8")
+                    .toString("base64")
+                    .substr(10, 7)
+                )
+              }
+            >
+              Generate
+            </Button>
+          </Col>
+        </Grid>
+
+        <Text
+          italic
+          size="xs"
+          sx={(theme) => ({
+            color: theme.colors.gray[6],
+          })}
         >
-            <Stack align="stretch">
-                <Grid align={form.errors.link ? "center" : "flex-end"}>
-                    <Col xs={9}>
-                        <TextInput
-                            variant="filled"
-                            label="Link"
-                            placeholder="myAwesomeShare"
-                            {...form.getInputProps("link")}
-                        />
-                    </Col>
-                    <Col xs={3}>
-                        <Button
-                            variant="outline"
-                            onClick={() =>
-                                form.setFieldValue(
-                                    "link",
-                                    Buffer.from(Math.random().toString(), "utf8")
-                                        .toString("base64")
-                                        .substr(10, 7)
-                                )
-                            }
-                        >
-                            Generate
-                        </Button>
-                    </Col>
-                </Grid>
-
-                <Text italic
-                    size="xs"
-                    sx={(theme) => ({
-                        color: theme.colors.gray[6],
-                    })}
-                >
-                    {window.location.origin}/share/
-                    {form.values.link == "" ? "myAwesomeShare" : form.values.link}
-                </Text>
-                <Grid align={form.errors.link ? "center" : "flex-end"}>
-                    <Col xs={6}>
-                        <NumberInput
-                            min={1}
-                            max={99999}
-                            precision={0}
-                            variant="filled"
-                            label="Expiration"
-                            placeholder="n"
-                            disabled={form.values.never_expires}
-                            {...form.getInputProps("expiration_num")}
-                        />
-                    </Col>
-                    <Col xs={6}>
-                        <Select
-                            disabled={form.values.never_expires}
-                            {...form.getInputProps("expiration_unit")}
-                            data={[
-                                // Set the label to singular if the number is 1, else plural
-                                {value: "-minutes", label: "Minute" + (form.values.expiration_num == 1 ? "" : "s")},
-                                {value: "-hours", label: "Hour" + (form.values.expiration_num == 1 ? "" : "s")},
-                                {value: "-days", label: "Day" + (form.values.expiration_num == 1 ? "" : "s")},
-                                {value: "-weeks", label: "Week" + (form.values.expiration_num == 1 ? "" : "s")},
-                                {value: "-months", label: "Month" + (form.values.expiration_num == 1 ? "" : "s")},
-                                {value: "-years", label: "Year" + (form.values.expiration_num == 1 ? "" : "s")}
-                            ]}
-                        />
-                    </Col>
-                </Grid>
-                <Checkbox label="Never Expires" {...form.getInputProps("never_expires")} />
-
-                {/* Preview expiration date text */}
-                <Text italic
-                    size="xs"
-                    sx={(theme) => ({
-                        color: theme.colors.gray[6],
-                    })}
-                >
-                    {PreviewExpiration({form})}
-                </Text>
-
-                <Accordion>
-                    <Accordion.Item value="security" sx={{borderBottom: "none"}}>
-                        <Accordion.Control>Security options</Accordion.Control>
-                        <Accordion.Panel>
-                            <Stack align="stretch">
-                                <PasswordInput
-                                    variant="filled"
-                                    placeholder="No password"
-                                    label="Password protection"
-                                    {...form.getInputProps("password")}
-                                />
-                                <NumberInput
-                                    min={1}
-                                    type="number"
-                                    variant="filled"
-                                    placeholder="No limit"
-                                    label="Maximal views"
-                                    {...form.getInputProps("maxViews")}
-                                />
-                            </Stack>
-                        </Accordion.Panel>
-                    </Accordion.Item>
-                </Accordion>
-                <Button type="submit">Share</Button>
-            </Stack>
-        </form>
-    );
+          {window.location.origin}/share/
+          {form.values.link == "" ? "myAwesomeShare" : form.values.link}
+        </Text>
+        <Grid align={form.errors.link ? "center" : "flex-end"}>
+          <Col xs={6}>
+            <NumberInput
+              min={1}
+              max={99999}
+              precision={0}
+              variant="filled"
+              label="Expiration"
+              placeholder="n"
+              disabled={form.values.never_expires}
+              {...form.getInputProps("expiration_num")}
+            />
+          </Col>
+          <Col xs={6}>
+            <Select
+              disabled={form.values.never_expires}
+              {...form.getInputProps("expiration_unit")}
+              data={[
+                // Set the label to singular if the number is 1, else plural
+                {
+                  value: "-minutes",
+                  label:
+                    "Minute" + (form.values.expiration_num == 1 ? "" : "s"),
+                },
+                {
+                  value: "-hours",
+                  label: "Hour" + (form.values.expiration_num == 1 ? "" : "s"),
+                },
+                {
+                  value: "-days",
+                  label: "Day" + (form.values.expiration_num == 1 ? "" : "s"),
+                },
+                {
+                  value: "-weeks",
+                  label: "Week" + (form.values.expiration_num == 1 ? "" : "s"),
+                },
+                {
+                  value: "-months",
+                  label: "Month" + (form.values.expiration_num == 1 ? "" : "s"),
+                },
+                {
+                  value: "-years",
+                  label: "Year" + (form.values.expiration_num == 1 ? "" : "s"),
+                },
+              ]}
+            />
+          </Col>
+        </Grid>
+        <Checkbox
+          label="Never Expires"
+          {...form.getInputProps("never_expires")}
+        />
+
+        {/* Preview expiration date text */}
+        <Text
+          italic
+          size="xs"
+          sx={(theme) => ({
+            color: theme.colors.gray[6],
+          })}
+        >
+          {PreviewExpiration({ form })}
+        </Text>
+
+        <Accordion>
+          <Accordion.Item value="security" sx={{ borderBottom: "none" }}>
+            <Accordion.Control>Security options</Accordion.Control>
+            <Accordion.Panel>
+              <Stack align="stretch">
+                <PasswordInput
+                  variant="filled"
+                  placeholder="No password"
+                  label="Password protection"
+                  {...form.getInputProps("password")}
+                />
+                <NumberInput
+                  min={1}
+                  type="number"
+                  variant="filled"
+                  placeholder="No limit"
+                  label="Maximal views"
+                  {...form.getInputProps("maxViews")}
+                />
+              </Stack>
+            </Accordion.Panel>
+          </Accordion.Item>
+        </Accordion>
+        <Button type="submit">Share</Button>
+      </Stack>
+    </form>
+  );
 };
 
 export default CreateUploadModalBody;