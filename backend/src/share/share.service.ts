import {
    BadRequestException,
    ForbiddenException,
    Injectable,
    NotFoundException,
} from "@nestjs/common";
import { ConfigService } from "@nestjs/config";
import { JwtService } from "@nestjs/jwt";
import { Share, User } from "@prisma/client";
import * as archiver from "archiver";
import * as argon from "argon2";
import * as fs from "fs";
import * as moment from "moment";
import { FileService } from "src/file/file.service";
import { PrismaService } from "src/prisma/prisma.service";
import { CreateShareDTO } from "./dto/createShare.dto";

@Injectable()
export class ShareService {
    constructor(
        private prisma: PrismaService,
        private fileService: FileService,
        private config: ConfigService,
        private jwtService: JwtService
    ) {
    }

    async create(share: CreateShareDTO, user: User) {
        if (!(await this.isShareIdAvailable(share.id)).isAvailable)
            throw new BadRequestException("Share id already in use");

        if (!share.security || Object.keys(share.security).length == 0)
            share.security = undefined;

        if (share.security?.password) {
            share.security.password = await argon.hash(share.security.password);
        }

        // We have to add an exception for "never" (since moment won't like that)
        let expirationDate;
        if (share.expiration !== "never") {
            expirationDate = moment()
                .add(
                    share.expiration.split("-")[0],
                    share.expiration.split("-")[1] as moment.unitOfTime.DurationConstructor
                )
                .toDate();

            // Throw error if expiration date is now
            if (expirationDate.setMilliseconds(0) == new Date().setMilliseconds(0))
                throw new BadRequestException("Invalid expiration date");
        } else {
            expirationDate = moment(0).toDate();
        }

        return await this.prisma.share.create({
            data: {
                ...share,
                expiration: expirationDate,
                creator: {connect: {id: user.id}},
                security: {create: share.security},
            },
        });
    }

<<<<<<< HEAD
    async createZip(shareId: string) {
        const path = `./data/uploads/shares/${shareId}`;

        const files = await this.prisma.file.findMany({where: {shareId}});
        const archive = archiver("zip", {
            zlib: {level: 9},
        });
        const writeStream = fs.createWriteStream(`${path}/archive.zip`);

        for (const file of files) {
            archive.append(fs.createReadStream(`${path}/${file.id}`), {
                name: file.name,
            });
        }

        archive.pipe(writeStream);
        await archive.finalize();
    }

    async complete(id: string) {
        const moreThanOneFileInShare =
            (await this.prisma.file.findMany({where: {shareId: id}})).length != 0;

        if (!moreThanOneFileInShare)
            throw new BadRequestException(
                "You need at least on file in your share to complete it."
            );

        this.createZip(id).then(() =>
            this.prisma.share.update({where: {id}, data: {isZipReady: true}})
        );

        return await this.prisma.share.update({
            where: {id},
            data: {uploadLocked: true},
        });
    }

    async getSharesByUser(userId: string) {
        return await this.prisma.share.findMany({
            where: {
                creator: {id: userId},
                // We want to grab any shares that are not expired or have their expiration date set to "never" (unix 0)
                OR: [{expiration: {gt: new Date()}}, {expiration: {equals: moment(0).toDate()}}]
            },
        });
    }

    async get(id: string) {
        let share: any = await this.prisma.share.findUnique({
            where: {id},
            include: {
                files: true,
                creator: true,
            },
        });

        if (!share || !share.uploadLocked)
            throw new NotFoundException("Share not found");

        share.files = share.files.map((file) => {
            file["url"] = `http://localhost:8080/file/${file.id}`;
            return file;
        });

        await this.increaseViewCount(share);

        return share;
    }

    async getMetaData(id: string) {
        const share = await this.prisma.share.findUnique({
            where: {id},
        });

        if (!share || !share.uploadLocked)
            throw new NotFoundException("Share not found");

        return share;
    }

    async remove(shareId: string) {
        const share = await this.prisma.share.findUnique({
            where: {id: shareId},
        });

        if (!share) throw new NotFoundException("Share not found");

        await this.fileService.deleteAllFiles(shareId);
        await this.prisma.share.delete({where: {id: shareId}});
    }

    async isShareCompleted(id: string) {
        return (await this.prisma.share.findUnique({where: {id}})).uploadLocked;
    }

    async isShareIdAvailable(id: string) {
        const share = await this.prisma.share.findUnique({where: {id}});
        return {isAvailable: !share};
    }

    async increaseViewCount(share: Share) {
        await this.prisma.share.update({
            where: {id: share.id},
            data: {views: share.views + 1},
        });
    }

    async exchangeSharePasswordWithToken(shareId: string, password: string) {
        const sharePassword = (
            await this.prisma.shareSecurity.findFirst({
                where: {share: {id: shareId}},
            })
        ).password;

        if (!(await argon.verify(sharePassword, password)))
            throw new ForbiddenException("Wrong password");

        const token = this.generateShareToken(shareId);
        return {token};
    }

    generateShareToken(shareId: string) {
        return this.jwtService.sign(
            {
                shareId,
            },
            {
                expiresIn: "1h",
                secret: this.config.get("JWT_SECRET"),
            }
        );
    }

    verifyShareToken(shareId: string, token: string) {
        try {
            const claims = this.jwtService.verify(token, {
                secret: this.config.get("JWT_SECRET"),
            });

            return claims.shareId == shareId;
        } catch {
            return false;
        }
=======
    archive.pipe(writeStream);
    await archive.finalize();
  }

  async complete(id: string) {
    if (await this.isShareCompleted(id))
      throw new BadRequestException("Share already completed");

    const moreThanOneFileInShare =
      (await this.prisma.file.findMany({ where: { shareId: id } })).length != 0;

    if (!moreThanOneFileInShare)
      throw new BadRequestException(
        "You need at least on file in your share to complete it."
      );

    this.createZip(id).then(() =>
      this.prisma.share.update({ where: { id }, data: { isZipReady: true } })
    );

    return await this.prisma.share.update({
      where: { id },
      data: { uploadLocked: true },
    });
  }

  async getSharesByUser(userId: string) {
    return await this.prisma.share.findMany({
      where: {
        creator: { id: userId },
        expiration: { gt: new Date() },
        uploadLocked: true,
      },
      orderBy: {
        expiration: "desc",
      },
    });
  }

  async get(id: string) {
    const share: any = await this.prisma.share.findUnique({
      where: { id },
      include: {
        files: true,
        creator: true,
      },
    });

    if (!share || !share.uploadLocked)
      throw new NotFoundException("Share not found");

    return share;
  }

  async getMetaData(id: string) {
    const share = await this.prisma.share.findUnique({
      where: { id },
    });

    if (!share || !share.uploadLocked)
      throw new NotFoundException("Share not found");

    return share;
  }

  async remove(shareId: string) {
    const share = await this.prisma.share.findUnique({
      where: { id: shareId },
    });

    if (!share) throw new NotFoundException("Share not found");

    await this.fileService.deleteAllFiles(shareId);
    await this.prisma.share.delete({ where: { id: shareId } });
  }

  async isShareCompleted(id: string) {
    return (await this.prisma.share.findUnique({ where: { id } })).uploadLocked;
  }

  async isShareIdAvailable(id: string) {
    const share = await this.prisma.share.findUnique({ where: { id } });
    return { isAvailable: !share };
  }

  async increaseViewCount(share: Share) {
    await this.prisma.share.update({
      where: { id: share.id },
      data: { views: share.views + 1 },
    });
  }

  async getShareToken(shareId: string, password: string) {
    const share = await this.prisma.share.findFirst({
      where: { id: shareId },
      include: {
        security: true,
      },
    });

    if (
      share?.security?.password &&
      !(await argon.verify(share.security.password, password))
    )
      throw new ForbiddenException("Wrong password");

    const token = await this.generateShareToken(shareId);
    await this.increaseViewCount(share);
    return { token };
  }

  async generateShareToken(shareId: string) {
    const { expiration } = await this.prisma.share.findUnique({
      where: { id: shareId },
    });
    console.log(moment(expiration).diff(new Date(), "seconds"));
    return this.jwtService.sign(
      {
        shareId,
      },
      {
        expiresIn: moment(expiration).diff(new Date(), "seconds") + "s",
        secret: this.config.get("JWT_SECRET"),
      }
    );
  }

  verifyShareToken(shareId: string, token: string) {
    try {
      const claims = this.jwtService.verify(token, {
        secret: this.config.get("JWT_SECRET"),
      });

      return claims.shareId == shareId;
    } catch {
      return false;
>>>>>>> c4894e90
    }
}<|MERGE_RESOLUTION|>--- conflicted
+++ resolved
@@ -1,8 +1,8 @@
 import {
-    BadRequestException,
-    ForbiddenException,
-    Injectable,
-    NotFoundException,
+  BadRequestException,
+  ForbiddenException,
+  Injectable,
+  NotFoundException,
 } from "@nestjs/common";
 import { ConfigService } from "@nestjs/config";
 import { JwtService } from "@nestjs/jwt";
@@ -17,198 +17,68 @@
 
 @Injectable()
 export class ShareService {
-    constructor(
-        private prisma: PrismaService,
-        private fileService: FileService,
-        private config: ConfigService,
-        private jwtService: JwtService
-    ) {
-    }
-
-    async create(share: CreateShareDTO, user: User) {
-        if (!(await this.isShareIdAvailable(share.id)).isAvailable)
-            throw new BadRequestException("Share id already in use");
-
-        if (!share.security || Object.keys(share.security).length == 0)
-            share.security = undefined;
-
-        if (share.security?.password) {
-            share.security.password = await argon.hash(share.security.password);
-        }
-
-        // We have to add an exception for "never" (since moment won't like that)
-        let expirationDate;
-        if (share.expiration !== "never") {
-            expirationDate = moment()
-                .add(
-                    share.expiration.split("-")[0],
-                    share.expiration.split("-")[1] as moment.unitOfTime.DurationConstructor
-                )
-                .toDate();
-
-            // Throw error if expiration date is now
-            if (expirationDate.setMilliseconds(0) == new Date().setMilliseconds(0))
-                throw new BadRequestException("Invalid expiration date");
-        } else {
-            expirationDate = moment(0).toDate();
-        }
-
-        return await this.prisma.share.create({
-            data: {
-                ...share,
-                expiration: expirationDate,
-                creator: {connect: {id: user.id}},
-                security: {create: share.security},
-            },
-        });
-    }
-
-<<<<<<< HEAD
-    async createZip(shareId: string) {
-        const path = `./data/uploads/shares/${shareId}`;
-
-        const files = await this.prisma.file.findMany({where: {shareId}});
-        const archive = archiver("zip", {
-            zlib: {level: 9},
-        });
-        const writeStream = fs.createWriteStream(`${path}/archive.zip`);
-
-        for (const file of files) {
-            archive.append(fs.createReadStream(`${path}/${file.id}`), {
-                name: file.name,
-            });
-        }
-
-        archive.pipe(writeStream);
-        await archive.finalize();
-    }
-
-    async complete(id: string) {
-        const moreThanOneFileInShare =
-            (await this.prisma.file.findMany({where: {shareId: id}})).length != 0;
-
-        if (!moreThanOneFileInShare)
-            throw new BadRequestException(
-                "You need at least on file in your share to complete it."
-            );
-
-        this.createZip(id).then(() =>
-            this.prisma.share.update({where: {id}, data: {isZipReady: true}})
-        );
-
-        return await this.prisma.share.update({
-            where: {id},
-            data: {uploadLocked: true},
-        });
-    }
-
-    async getSharesByUser(userId: string) {
-        return await this.prisma.share.findMany({
-            where: {
-                creator: {id: userId},
-                // We want to grab any shares that are not expired or have their expiration date set to "never" (unix 0)
-                OR: [{expiration: {gt: new Date()}}, {expiration: {equals: moment(0).toDate()}}]
-            },
-        });
-    }
-
-    async get(id: string) {
-        let share: any = await this.prisma.share.findUnique({
-            where: {id},
-            include: {
-                files: true,
-                creator: true,
-            },
-        });
-
-        if (!share || !share.uploadLocked)
-            throw new NotFoundException("Share not found");
-
-        share.files = share.files.map((file) => {
-            file["url"] = `http://localhost:8080/file/${file.id}`;
-            return file;
-        });
-
-        await this.increaseViewCount(share);
-
-        return share;
-    }
-
-    async getMetaData(id: string) {
-        const share = await this.prisma.share.findUnique({
-            where: {id},
-        });
-
-        if (!share || !share.uploadLocked)
-            throw new NotFoundException("Share not found");
-
-        return share;
-    }
-
-    async remove(shareId: string) {
-        const share = await this.prisma.share.findUnique({
-            where: {id: shareId},
-        });
-
-        if (!share) throw new NotFoundException("Share not found");
-
-        await this.fileService.deleteAllFiles(shareId);
-        await this.prisma.share.delete({where: {id: shareId}});
-    }
-
-    async isShareCompleted(id: string) {
-        return (await this.prisma.share.findUnique({where: {id}})).uploadLocked;
-    }
-
-    async isShareIdAvailable(id: string) {
-        const share = await this.prisma.share.findUnique({where: {id}});
-        return {isAvailable: !share};
-    }
-
-    async increaseViewCount(share: Share) {
-        await this.prisma.share.update({
-            where: {id: share.id},
-            data: {views: share.views + 1},
-        });
-    }
-
-    async exchangeSharePasswordWithToken(shareId: string, password: string) {
-        const sharePassword = (
-            await this.prisma.shareSecurity.findFirst({
-                where: {share: {id: shareId}},
-            })
-        ).password;
-
-        if (!(await argon.verify(sharePassword, password)))
-            throw new ForbiddenException("Wrong password");
-
-        const token = this.generateShareToken(shareId);
-        return {token};
-    }
-
-    generateShareToken(shareId: string) {
-        return this.jwtService.sign(
-            {
-                shareId,
-            },
-            {
-                expiresIn: "1h",
-                secret: this.config.get("JWT_SECRET"),
-            }
-        );
-    }
-
-    verifyShareToken(shareId: string, token: string) {
-        try {
-            const claims = this.jwtService.verify(token, {
-                secret: this.config.get("JWT_SECRET"),
-            });
-
-            return claims.shareId == shareId;
-        } catch {
-            return false;
-        }
-=======
+  constructor(
+    private prisma: PrismaService,
+    private fileService: FileService,
+    private config: ConfigService,
+    private jwtService: JwtService
+  ) {}
+
+  async create(share: CreateShareDTO, user: User) {
+    if (!(await this.isShareIdAvailable(share.id)).isAvailable)
+      throw new BadRequestException("Share id already in use");
+
+    if (!share.security || Object.keys(share.security).length == 0)
+      share.security = undefined;
+
+    if (share.security?.password) {
+      share.security.password = await argon.hash(share.security.password);
+    }
+
+    // We have to add an exception for "never" (since moment won't like that)
+    let expirationDate;
+    if (share.expiration !== "never") {
+      expirationDate = moment()
+        .add(
+          share.expiration.split("-")[0],
+          share.expiration.split(
+            "-"
+          )[1] as moment.unitOfTime.DurationConstructor
+        )
+        .toDate();
+
+      // Throw error if expiration date is now
+      if (expirationDate.setMilliseconds(0) == new Date().setMilliseconds(0))
+        throw new BadRequestException("Invalid expiration date");
+    } else {
+      expirationDate = moment(0).toDate();
+    }
+
+    return await this.prisma.share.create({
+      data: {
+        ...share,
+        expiration: expirationDate,
+        creator: { connect: { id: user.id } },
+        security: { create: share.security },
+      },
+    });
+  }
+
+  async createZip(shareId: string) {
+    const path = `./data/uploads/shares/${shareId}`;
+
+    const files = await this.prisma.file.findMany({ where: { shareId } });
+    const archive = archiver("zip", {
+      zlib: { level: 9 },
+    });
+    const writeStream = fs.createWriteStream(`${path}/archive.zip`);
+
+    for (const file of files) {
+      archive.append(fs.createReadStream(`${path}/${file.id}`), {
+        name: file.name,
+      });
+    }
+
     archive.pipe(writeStream);
     await archive.finalize();
   }
@@ -239,8 +109,12 @@
     return await this.prisma.share.findMany({
       where: {
         creator: { id: userId },
-        expiration: { gt: new Date() },
         uploadLocked: true,
+        // We want to grab any shares that are not expired or have their expiration date set to "never" (unix 0)
+        OR: [
+          { expiration: { gt: new Date() } },
+          { expiration: { equals: moment(0).toDate() } },
+        ],
       },
       orderBy: {
         expiration: "desc",
@@ -324,7 +198,6 @@
     const { expiration } = await this.prisma.share.findUnique({
       where: { id: shareId },
     });
-    console.log(moment(expiration).diff(new Date(), "seconds"));
     return this.jwtService.sign(
       {
         shareId,
@@ -336,15 +209,21 @@
     );
   }
 
-  verifyShareToken(shareId: string, token: string) {
+  async verifyShareToken(shareId: string, token: string) {
+    const { expiration } = await this.prisma.share.findUnique({
+      where: { id: shareId },
+    });
+
     try {
       const claims = this.jwtService.verify(token, {
         secret: this.config.get("JWT_SECRET"),
+        // Ignore expiration if expiration is 0
+        ignoreExpiration: moment(expiration).isSame(0),
       });
 
       return claims.shareId == shareId;
     } catch {
       return false;
->>>>>>> c4894e90
-    }
+    }
+  }
 }